--- conflicted
+++ resolved
@@ -107,7 +107,6 @@
  */
 double computeSampleVariance( const std::vector< double >& sampleData );
 
-<<<<<<< HEAD
 //! Compute Sample median
 /*!
  * Computes the median of a set of data samples.
@@ -116,8 +115,8 @@
  * \param sampleData Map containing sample data.
  * \return Sample variance.
  */
-double computeSampleMedian(std::vector<double> sampleData );
-=======
+double computeSampleMedian( std::vector< double > sampleData );
+
 //! Compute sample variance for a sample of VectorXd.
 /*!
  * Computes sample variance for a sample of VectorXd based on the following unbiased estimator
@@ -133,7 +132,6 @@
  * \return Sample variance.
  */
 Eigen::VectorXd computeSampleVariance( const std::vector< Eigen::VectorXd >& sampleData );
->>>>>>> ca60310e
 
 } // namespace statistics
 } // namespace tudat
