--- conflicted
+++ resolved
@@ -1,266 +1,262 @@
-/*    Copyright (c) 2010-2015, Delft University of Technology
- *    All rights reserved.
- *
- *    Redistribution and use in source and binary forms, with or without modification, are
- *    permitted provided that the following conditions are met:
- *      - Redistributions of source code must retain the above copyright notice, this list of
- *        conditions and the following disclaimer.
- *      - Redistributions in binary form must reproduce the above copyright notice, this list of
- *        conditions and the following disclaimer in the documentation and/or other materials
- *        provided with the distribution.
- *      - Neither the name of the Delft University of Technology nor the names of its contributors
- *        may be used to endorse or promote products derived from this software without specific
- *        prior written permission.
- *
- *    THIS SOFTWARE IS PROVIDED BY THE COPYRIGHT HOLDERS AND CONTRIBUTORS "AS IS" AND ANY EXPRESS
- *    OR IMPLIED WARRANTIES, INCLUDING, BUT NOT LIMITED TO, THE IMPLIED WARRANTIES OF
- *    MERCHANTABILITY AND FITNESS FOR A PARTICULAR PURPOSE ARE DISCLAIMED. IN NO EVENT SHALL THE
- *    COPYRIGHT HOLDER OR CONTRIBUTORS BE LIABLE FOR ANY DIRECT, INDIRECT, INCIDENTAL, SPECIAL,
- *    EXEMPLARY, OR CONSEQUENTIAL DAMAGES (INCLUDING, BUT NOT LIMITED TO, PROCUREMENT OF SUBSTITUTE
- *    GOODS OR SERVICES; LOSS OF USE, DATA, OR PROFITS; OR BUSINESS INTERRUPTION) HOWEVER CAUSED
- *    AND ON ANY THEORY OF LIABILITY, WHETHER IN CONTRACT, STRICT LIABILITY, OR TORT (INCLUDING
- *    NEGLIGENCE OR OTHERWISE) ARISING IN ANY WAY OUT OF THE USE OF THIS SOFTWARE, EVEN IF ADVISED
- *    OF THE POSSIBILITY OF SUCH DAMAGE.
- *
- *    Changelog
- *      YYMMDD    Author            Comment
- *      121017    E. Dekens         Code created.
- *
- *    References
- *
- *    Notes
- *
- */
-
-#include <cmath>
-#include <limits>
-#include <stdexcept>
-
-#include <boost/exception/all.hpp>
-#include <boost/math/constants/constants.hpp>
-
-#include "Eigen/Core"
-
-#include "Tudat/Mathematics/BasicMathematics/mathematicalConstants.h"
-
-#include "Tudat/Astrodynamics/BasicAstrodynamics/stateVectorIndices.h"
-#include "Tudat/Astrodynamics/Gravitation/centralGravityModel.h"
-#include "Tudat/Astrodynamics/Gravitation/centralJ2GravityModel.h"
-#include "Tudat/Astrodynamics/Gravitation/centralJ2J3GravityModel.h"
-#include "Tudat/Astrodynamics/Gravitation/sphericalHarmonicsGravityModel.h"
-#include "Tudat/Mathematics/BasicMathematics/coordinateConversions.h"
-#include "Tudat/Mathematics/BasicMathematics/legendrePolynomials.h"
-#include "Tudat/Mathematics/BasicMathematics/sphericalHarmonics.h"
-
-namespace tudat
-{
-namespace gravitation
-{
-
-//! Compute gravitational acceleration due to multiple spherical harmonics terms, defined using
-//! geodesy-normalization.
-Eigen::Vector3d computeGeodesyNormalizedGravitationalAccelerationSum(
-        const Eigen::Vector3d& positionOfBodySubjectToAcceleration,
-        const double gravitationalParameter,
-        const double equatorialRadius,
-        const Eigen::MatrixXd& cosineHarmonicCoefficients,
-        const Eigen::MatrixXd& sineHarmonicCoefficients,
-        boost::shared_ptr< basic_mathematics::SphericalHarmonicsCache > sphericalHarmonicsCache )
-{
-    // Set highest degree and order.
-    const int highestDegree = cosineHarmonicCoefficients.rows( );
-    const int highestOrder = cosineHarmonicCoefficients.cols( );
-
-    // Declare spherical position vector.
-    Eigen::Vector3d sphericalpositionOfBodySubjectToAcceleration = Eigen::Vector3d::Zero( );
-
-    // Convert Cartesian coordinates to cylindrical.
-    const Eigen::Vector3d cylindricalCoordinates = coordinate_conversions::
-            convertCartesianToCylindrical( positionOfBodySubjectToAcceleration );
-
-    // Compute radius coordinate.
-    sphericalpositionOfBodySubjectToAcceleration( 0 )
-            = std::sqrt( cylindricalCoordinates( 0 ) * cylindricalCoordinates( 0 )
-                       + cylindricalCoordinates( 2 ) * cylindricalCoordinates( 2 ) );
-
-    // If radius coordinate is smaller than planetary radius...
-    if ( sphericalpositionOfBodySubjectToAcceleration( 0 ) < equatorialRadius )
-    {
-        // ...throw runtime error.
-        boost::throw_exception(
-                    boost::enable_error_info(
-                        std::runtime_error(
-                            "Distance to origin is smaller than the size of the main body." ) ) );
-    }
-
-    // If radius coordinate is zero...
-    if ( std::fabs( cylindricalCoordinates( 0 ) ) < std::numeric_limits< double >::epsilon( ) )
-    {
-        // ...set latitude coordinate to 90 degrees.
-        sphericalpositionOfBodySubjectToAcceleration( 1 )
-                = mathematical_constants::PI / 2.0;
-    }
-
-    // Else...
-    else
-    {
-        // ...compute latitude coordinate.
-        sphericalpositionOfBodySubjectToAcceleration( 1 )
-                = std::atan( cylindricalCoordinates( 2 ) / cylindricalCoordinates( 0 ) );
-    }
-
-    // Compute longitude coordinate.
-    sphericalpositionOfBodySubjectToAcceleration( 2 ) = cylindricalCoordinates( 1 );
-
-    double sineOfAngle = std::sin( sphericalpositionOfBodySubjectToAcceleration( 1 ) );
-    sphericalHarmonicsCache->update( sphericalpositionOfBodySubjectToAcceleration( 0 ),
-                                     sineOfAngle,
-                                     sphericalpositionOfBodySubjectToAcceleration( 2 ),
-                                     equatorialRadius );
-    basic_mathematics::LegendreCache& legendreCacheReference = *( sphericalHarmonicsCache->getLegendreCache( ) );
-
-    // Compute gradient premultiplier.
-    const double preMultiplier = gravitationalParameter / equatorialRadius;
-
-    // Initialize gradient vector.
-    Eigen::Vector3d sphericalGradient = Eigen::Vector3d::Zero( );
-<<<<<<< HEAD
-=======
-
->>>>>>> c371473e
-
-    // Loop through all degrees.
-    for ( int degree = 0; degree < highestDegree; degree++ )
-    {
-        // Loop through all orders.
-        for ( int order = 0; ( order <= degree ) && ( order < highestOrder ); order++ )
-        {
-            // Compute geodesy-normalized Legendre polynomials.
-            const double legendrePolynomial = basic_mathematics::computeGeodesyLegendrePolynomial(
-                        degree, order, legendreCacheReference );
-            const double incrementedLegendrePolynomial =
-                    basic_mathematics::computeGeodesyLegendrePolynomial(
-                        degree, order + 1, legendreCacheReference );
-
-            // Compute geodesy-normalized Legendre polynomial derivative.
-            const double legendrePolynomialDerivative =
-                    basic_mathematics::computeGeodesyLegendrePolynomialDerivative(
-                        degree, order,
-                        sineOfAngle,
-                        legendrePolynomial, incrementedLegendrePolynomial );
-
-            // Compute the potential gradient of a single spherical harmonic term.
-            sphericalGradient += basic_mathematics::computePotentialGradient(
-                        sphericalpositionOfBodySubjectToAcceleration,
-                        preMultiplier,
-                        degree,
-                        order,
-                        cosineHarmonicCoefficients( degree, order ),
-                        sineHarmonicCoefficients( degree, order ),
-                        legendrePolynomial,
-                        legendrePolynomialDerivative, sphericalHarmonicsCache );
-        }
-    }
-
-    // Convert from spherical gradient to Cartesian gradient (which equals acceleration vector) and
-    // return the resulting acceleration vector.
-    return coordinate_conversions::convertSphericalToCartesianGradient(
-                sphericalGradient, positionOfBodySubjectToAcceleration );
-}
-
-//! Compute gravitational acceleration due to single spherical harmonics term.
-Eigen::Vector3d computeSingleGeodesyNormalizedGravitationalAcceleration(
-        const Eigen::Vector3d& positionOfBodySubjectToAcceleration,
-        const double gravitationalParameter,
-        const double equatorialRadius,
-        const int degree,
-        const int order,
-        const double cosineHarmonicCoefficient,
-        const double sineHarmonicCoefficient,
-        boost::shared_ptr< basic_mathematics::SphericalHarmonicsCache > sphericalHarmonicsCache )
-{
-    // Declare spherical position vector.
-    Eigen::Vector3d sphericalpositionOfBodySubjectToAcceleration;
-
-    // Convert Cartesian coordinates to cylindrical.
-    const Eigen::Vector3d cylindricalCoordinates = coordinate_conversions::
-            convertCartesianToCylindrical( positionOfBodySubjectToAcceleration );
-
-    // Compute radius coordinate.
-    sphericalpositionOfBodySubjectToAcceleration( 0 )
-            = std::sqrt(cylindricalCoordinates( 0 ) * cylindricalCoordinates( 0 )
-                       + cylindricalCoordinates( 2 ) * cylindricalCoordinates( 2 ) );
-
-    // If radius coordinate is smaller than planetary radius...
-    if (sphericalpositionOfBodySubjectToAcceleration( 0 ) < equatorialRadius)
-    {
-        // ...trow runtime error.
-        boost::throw_exception(
-                    boost::enable_error_info(
-                        std::runtime_error(
-                            "Distance to origin is smaller than the size of the main body." ) ) );
-    }
-
-    // If radius coordinate is zero...
-    if ( std::fabs( cylindricalCoordinates( 0 ) ) < std::numeric_limits< double >::epsilon( ) )
-    {
-        // ...set latitude coordinate to 90 degrees.
-        sphericalpositionOfBodySubjectToAcceleration( 1 )
-                = mathematical_constants::PI / 2.0;
-    }
-
-    // Else...
-    else
-    {
-        // ...compute latitude coordinate.
-        sphericalpositionOfBodySubjectToAcceleration( 1 )
-                = std::atan( cylindricalCoordinates( 2 ) / cylindricalCoordinates( 0 ) );
-    }
-
-    // Compute longitude coordinate.
-    sphericalpositionOfBodySubjectToAcceleration( 2 ) = cylindricalCoordinates( 1 );
-
-
-    double sineOfAngle = std::sin( sphericalpositionOfBodySubjectToAcceleration( 1 ) );
-    sphericalHarmonicsCache->update( sphericalpositionOfBodySubjectToAcceleration( 0 ),
-                                     sineOfAngle,
-                                     sphericalpositionOfBodySubjectToAcceleration( 2 ),
-                                     equatorialRadius );
-    basic_mathematics::LegendreCache& legendreCacheReference = *( sphericalHarmonicsCache->getLegendreCache( ) );
-
-    // Compute gradient premultiplier.
-    const double preMultiplier = gravitationalParameter / equatorialRadius;
-
-    // Compute geodesy-normalized Legendre polynomials.
-    const double legendrePolynomial = basic_mathematics::computeGeodesyLegendrePolynomial(
-                degree, order, legendreCacheReference );
-    const double incrementedLegendrePolynomial =
-            basic_mathematics::computeGeodesyLegendrePolynomial(
-                degree, order + 1,  legendreCacheReference );
-
-    // Compute geodesy-normalized Legendre polynomial derivative.x
-    const double legendrePolynomialDerivative =
-            basic_mathematics::computeGeodesyLegendrePolynomialDerivative(
-                degree, order,
-                sineOfAngle, legendrePolynomial,
-                incrementedLegendrePolynomial );
-
-    // Compute the potential gradient resulting from the spherical harmonic term.
-    const Eigen::Vector3d sphericalGradient = basic_mathematics::computePotentialGradient(
-                sphericalpositionOfBodySubjectToAcceleration,
-                preMultiplier,
-                degree,
-                order,
-                cosineHarmonicCoefficient,
-                sineHarmonicCoefficient,
-                legendrePolynomial,
-                legendrePolynomialDerivative, sphericalHarmonicsCache );
-
-    // Convert from spherical gradient to Cartesian gradient (which equals acceleration vector),
-    // and return resulting acceleration vector.
-    return coordinate_conversions::convertSphericalToCartesianGradient(
-                sphericalGradient, positionOfBodySubjectToAcceleration );
-}
-
-} // namespace gravitation
-} // namespace tudat
+/*    Copyright (c) 2010-2015, Delft University of Technology
+ *    All rights reserved.
+ *
+ *    Redistribution and use in source and binary forms, with or without modification, are
+ *    permitted provided that the following conditions are met:
+ *      - Redistributions of source code must retain the above copyright notice, this list of
+ *        conditions and the following disclaimer.
+ *      - Redistributions in binary form must reproduce the above copyright notice, this list of
+ *        conditions and the following disclaimer in the documentation and/or other materials
+ *        provided with the distribution.
+ *      - Neither the name of the Delft University of Technology nor the names of its contributors
+ *        may be used to endorse or promote products derived from this software without specific
+ *        prior written permission.
+ *
+ *    THIS SOFTWARE IS PROVIDED BY THE COPYRIGHT HOLDERS AND CONTRIBUTORS "AS IS" AND ANY EXPRESS
+ *    OR IMPLIED WARRANTIES, INCLUDING, BUT NOT LIMITED TO, THE IMPLIED WARRANTIES OF
+ *    MERCHANTABILITY AND FITNESS FOR A PARTICULAR PURPOSE ARE DISCLAIMED. IN NO EVENT SHALL THE
+ *    COPYRIGHT HOLDER OR CONTRIBUTORS BE LIABLE FOR ANY DIRECT, INDIRECT, INCIDENTAL, SPECIAL,
+ *    EXEMPLARY, OR CONSEQUENTIAL DAMAGES (INCLUDING, BUT NOT LIMITED TO, PROCUREMENT OF SUBSTITUTE
+ *    GOODS OR SERVICES; LOSS OF USE, DATA, OR PROFITS; OR BUSINESS INTERRUPTION) HOWEVER CAUSED
+ *    AND ON ANY THEORY OF LIABILITY, WHETHER IN CONTRACT, STRICT LIABILITY, OR TORT (INCLUDING
+ *    NEGLIGENCE OR OTHERWISE) ARISING IN ANY WAY OUT OF THE USE OF THIS SOFTWARE, EVEN IF ADVISED
+ *    OF THE POSSIBILITY OF SUCH DAMAGE.
+ *
+ *    Changelog
+ *      YYMMDD    Author            Comment
+ *      121017    E. Dekens         Code created.
+ *
+ *    References
+ *
+ *    Notes
+ *
+ */
+
+#include <cmath>
+#include <limits>
+#include <stdexcept>
+
+#include <boost/exception/all.hpp>
+#include <boost/math/constants/constants.hpp>
+
+#include "Eigen/Core"
+
+#include "Tudat/Mathematics/BasicMathematics/mathematicalConstants.h"
+
+#include "Tudat/Astrodynamics/BasicAstrodynamics/stateVectorIndices.h"
+#include "Tudat/Astrodynamics/Gravitation/centralGravityModel.h"
+#include "Tudat/Astrodynamics/Gravitation/centralJ2GravityModel.h"
+#include "Tudat/Astrodynamics/Gravitation/centralJ2J3GravityModel.h"
+#include "Tudat/Astrodynamics/Gravitation/sphericalHarmonicsGravityModel.h"
+#include "Tudat/Mathematics/BasicMathematics/coordinateConversions.h"
+#include "Tudat/Mathematics/BasicMathematics/legendrePolynomials.h"
+#include "Tudat/Mathematics/BasicMathematics/sphericalHarmonics.h"
+
+namespace tudat
+{
+namespace gravitation
+{
+
+//! Compute gravitational acceleration due to multiple spherical harmonics terms, defined using
+//! geodesy-normalization.
+Eigen::Vector3d computeGeodesyNormalizedGravitationalAccelerationSum(
+        const Eigen::Vector3d& positionOfBodySubjectToAcceleration,
+        const double gravitationalParameter,
+        const double equatorialRadius,
+        const Eigen::MatrixXd& cosineHarmonicCoefficients,
+        const Eigen::MatrixXd& sineHarmonicCoefficients,
+        boost::shared_ptr< basic_mathematics::SphericalHarmonicsCache > sphericalHarmonicsCache )
+{
+    // Set highest degree and order.
+    const int highestDegree = cosineHarmonicCoefficients.rows( );
+    const int highestOrder = cosineHarmonicCoefficients.cols( );
+
+    // Declare spherical position vector.
+    Eigen::Vector3d sphericalpositionOfBodySubjectToAcceleration = Eigen::Vector3d::Zero( );
+
+    // Convert Cartesian coordinates to cylindrical.
+    const Eigen::Vector3d cylindricalCoordinates = coordinate_conversions::
+            convertCartesianToCylindrical( positionOfBodySubjectToAcceleration );
+
+    // Compute radius coordinate.
+    sphericalpositionOfBodySubjectToAcceleration( 0 )
+            = std::sqrt( cylindricalCoordinates( 0 ) * cylindricalCoordinates( 0 )
+                       + cylindricalCoordinates( 2 ) * cylindricalCoordinates( 2 ) );
+
+    // If radius coordinate is smaller than planetary radius...
+    if ( sphericalpositionOfBodySubjectToAcceleration( 0 ) < equatorialRadius )
+    {
+        // ...throw runtime error.
+        boost::throw_exception(
+                    boost::enable_error_info(
+                        std::runtime_error(
+                            "Distance to origin is smaller than the size of the main body." ) ) );
+    }
+
+    // If radius coordinate is zero...
+    if ( std::fabs( cylindricalCoordinates( 0 ) ) < std::numeric_limits< double >::epsilon( ) )
+    {
+        // ...set latitude coordinate to 90 degrees.
+        sphericalpositionOfBodySubjectToAcceleration( 1 )
+                = mathematical_constants::PI / 2.0;
+    }
+
+    // Else...
+    else
+    {
+        // ...compute latitude coordinate.
+        sphericalpositionOfBodySubjectToAcceleration( 1 )
+                = std::atan( cylindricalCoordinates( 2 ) / cylindricalCoordinates( 0 ) );
+    }
+
+    // Compute longitude coordinate.
+    sphericalpositionOfBodySubjectToAcceleration( 2 ) = cylindricalCoordinates( 1 );
+
+    double sineOfAngle = std::sin( sphericalpositionOfBodySubjectToAcceleration( 1 ) );
+    sphericalHarmonicsCache->update( sphericalpositionOfBodySubjectToAcceleration( 0 ),
+                                     sineOfAngle,
+                                     sphericalpositionOfBodySubjectToAcceleration( 2 ),
+                                     equatorialRadius );
+    basic_mathematics::LegendreCache& legendreCacheReference = *( sphericalHarmonicsCache->getLegendreCache( ) );
+
+    // Compute gradient premultiplier.
+    const double preMultiplier = gravitationalParameter / equatorialRadius;
+
+    // Initialize gradient vector.
+    Eigen::Vector3d sphericalGradient = Eigen::Vector3d::Zero( );
+
+    // Loop through all degrees.
+    for ( int degree = 0; degree < highestDegree; degree++ )
+    {
+        // Loop through all orders.
+        for ( int order = 0; ( order <= degree ) && ( order < highestOrder ); order++ )
+        {
+            // Compute geodesy-normalized Legendre polynomials.
+            const double legendrePolynomial = basic_mathematics::computeGeodesyLegendrePolynomial(
+                        degree, order, legendreCacheReference );
+            const double incrementedLegendrePolynomial =
+                    basic_mathematics::computeGeodesyLegendrePolynomial(
+                        degree, order + 1, legendreCacheReference );
+
+            // Compute geodesy-normalized Legendre polynomial derivative.
+            const double legendrePolynomialDerivative =
+                    basic_mathematics::computeGeodesyLegendrePolynomialDerivative(
+                        degree, order,
+                        sineOfAngle,
+                        legendrePolynomial, incrementedLegendrePolynomial );
+
+            // Compute the potential gradient of a single spherical harmonic term.
+            sphericalGradient += basic_mathematics::computePotentialGradient(
+                        sphericalpositionOfBodySubjectToAcceleration,
+                        preMultiplier,
+                        degree,
+                        order,
+                        cosineHarmonicCoefficients( degree, order ),
+                        sineHarmonicCoefficients( degree, order ),
+                        legendrePolynomial,
+                        legendrePolynomialDerivative, sphericalHarmonicsCache );
+        }
+    }
+
+    // Convert from spherical gradient to Cartesian gradient (which equals acceleration vector) and
+    // return the resulting acceleration vector.
+    return coordinate_conversions::convertSphericalToCartesianGradient(
+                sphericalGradient, positionOfBodySubjectToAcceleration );
+}
+
+//! Compute gravitational acceleration due to single spherical harmonics term.
+Eigen::Vector3d computeSingleGeodesyNormalizedGravitationalAcceleration(
+        const Eigen::Vector3d& positionOfBodySubjectToAcceleration,
+        const double gravitationalParameter,
+        const double equatorialRadius,
+        const int degree,
+        const int order,
+        const double cosineHarmonicCoefficient,
+        const double sineHarmonicCoefficient,
+        boost::shared_ptr< basic_mathematics::SphericalHarmonicsCache > sphericalHarmonicsCache )
+{
+    // Declare spherical position vector.
+    Eigen::Vector3d sphericalpositionOfBodySubjectToAcceleration;
+
+    // Convert Cartesian coordinates to cylindrical.
+    const Eigen::Vector3d cylindricalCoordinates = coordinate_conversions::
+            convertCartesianToCylindrical( positionOfBodySubjectToAcceleration );
+
+    // Compute radius coordinate.
+    sphericalpositionOfBodySubjectToAcceleration( 0 )
+            = std::sqrt(cylindricalCoordinates( 0 ) * cylindricalCoordinates( 0 )
+                       + cylindricalCoordinates( 2 ) * cylindricalCoordinates( 2 ) );
+
+    // If radius coordinate is smaller than planetary radius...
+    if (sphericalpositionOfBodySubjectToAcceleration( 0 ) < equatorialRadius)
+    {
+        // ...trow runtime error.
+        boost::throw_exception(
+                    boost::enable_error_info(
+                        std::runtime_error(
+                            "Distance to origin is smaller than the size of the main body." ) ) );
+    }
+
+    // If radius coordinate is zero...
+    if ( std::fabs( cylindricalCoordinates( 0 ) ) < std::numeric_limits< double >::epsilon( ) )
+    {
+        // ...set latitude coordinate to 90 degrees.
+        sphericalpositionOfBodySubjectToAcceleration( 1 )
+                = mathematical_constants::PI / 2.0;
+    }
+
+    // Else...
+    else
+    {
+        // ...compute latitude coordinate.
+        sphericalpositionOfBodySubjectToAcceleration( 1 )
+                = std::atan( cylindricalCoordinates( 2 ) / cylindricalCoordinates( 0 ) );
+    }
+
+    // Compute longitude coordinate.
+    sphericalpositionOfBodySubjectToAcceleration( 2 ) = cylindricalCoordinates( 1 );
+
+
+    double sineOfAngle = std::sin( sphericalpositionOfBodySubjectToAcceleration( 1 ) );
+    sphericalHarmonicsCache->update( sphericalpositionOfBodySubjectToAcceleration( 0 ),
+                                     sineOfAngle,
+                                     sphericalpositionOfBodySubjectToAcceleration( 2 ),
+                                     equatorialRadius );
+    basic_mathematics::LegendreCache& legendreCacheReference = *( sphericalHarmonicsCache->getLegendreCache( ) );
+
+    // Compute gradient premultiplier.
+    const double preMultiplier = gravitationalParameter / equatorialRadius;
+
+    // Compute geodesy-normalized Legendre polynomials.
+    const double legendrePolynomial = basic_mathematics::computeGeodesyLegendrePolynomial(
+                degree, order, legendreCacheReference );
+    const double incrementedLegendrePolynomial =
+            basic_mathematics::computeGeodesyLegendrePolynomial(
+                degree, order + 1,  legendreCacheReference );
+
+    // Compute geodesy-normalized Legendre polynomial derivative.x
+    const double legendrePolynomialDerivative =
+            basic_mathematics::computeGeodesyLegendrePolynomialDerivative(
+                degree, order,
+                sineOfAngle, legendrePolynomial,
+                incrementedLegendrePolynomial );
+
+    // Compute the potential gradient resulting from the spherical harmonic term.
+    const Eigen::Vector3d sphericalGradient = basic_mathematics::computePotentialGradient(
+                sphericalpositionOfBodySubjectToAcceleration,
+                preMultiplier,
+                degree,
+                order,
+                cosineHarmonicCoefficient,
+                sineHarmonicCoefficient,
+                legendrePolynomial,
+                legendrePolynomialDerivative, sphericalHarmonicsCache );
+
+    // Convert from spherical gradient to Cartesian gradient (which equals acceleration vector),
+    // and return resulting acceleration vector.
+    return coordinate_conversions::convertSphericalToCartesianGradient(
+                sphericalGradient, positionOfBodySubjectToAcceleration );
+}
+
+} // namespace gravitation
+} // namespace tudat