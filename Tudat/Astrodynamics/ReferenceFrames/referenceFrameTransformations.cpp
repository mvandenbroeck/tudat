--- conflicted
+++ resolved
@@ -397,7 +397,6 @@
     return -std::asin( velocityInVerticalFrame( 2 ) / velocityInVerticalFrame.norm( ) );
 }
 
-<<<<<<< HEAD
 Eigen::Quaterniond getRotatingPlanetocentricToEnuLocalVerticalFrameTransformationQuaternion(
     double longitude, double latitude )
 {
@@ -423,7 +422,6 @@
     return frameTransformationQuaternion;
 }
 
-=======
->>>>>>> 0f93dc5d
+
 } // namespace reference_frames
 } // namespace tudat